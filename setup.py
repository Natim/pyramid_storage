"""
Links
`````
* `documentation
  <http://pythonhosted.org/pyramid_storage/>`_
* `development version
  <https://github.com/danjac/pyramid_storage>`_

"""

from setuptools import setup, Command


class PyTest(Command):
    user_options = []

    def initialize_options(self):
        pass

    def finalize_options(self):
        pass

    def run(self):
        import sys
        import subprocess
        errno = subprocess.call([sys.executable, 'runtests.py'])
        raise SystemExit(errno)


docs_extras = [
    'Sphinx',
    'docutils',
    'repoze.sphinx.autointerface',
]

tests_require = [
    'pytest',
    'mock',
]


setup(
    name='pyramid_storage',
    cmdclass={'test': PyTest},
    version='0.2.0.dev0',
    license='BSD',
    author='Dan Jacob',
    author_email='danjac354@gmail.com',
    description='File storage package for Pyramid',
    long_description=__doc__,
    url="",
    packages=[
        'pyramid_storage',
    ],
    zip_safe=False,
    platforms='any',
    install_requires=[
        'pyramid',
    ],
    tests_require=tests_require,
    extras_require={
        'docs': docs_extras,
        's3': ["boto"],
    },
    test_suite='pyramid_storage',
    classifiers=[
        'Intended Audience :: Developers',
        'License :: OSI Approved :: BSD License',
        'Operating System :: OS Independent',
        "Topic :: Communications :: Email",
        "Programming Language :: Python",
        "Programming Language :: Python :: 2.6",
        "Programming Language :: Python :: 2.7",
        "Programming Language :: Python :: 3",
<<<<<<< HEAD
        "Programming Language :: Python :: 3.2",
        "Programming Language :: Python :: 3.3",
        "Programming Language :: Python :: 3.4",
        "Programming Language :: Python :: 3.5",
=======
        "Programming Language :: Python :: 3.5",
        "Programming Language :: Python :: 3.6",
        "Programming Language :: Python :: 3.7",
>>>>>>> 4f3d0d2e
        "Programming Language :: Python :: Implementation :: CPython",
        "Programming Language :: Python :: Implementation :: PyPy",
        "Framework :: Pyramid",
    ]
)<|MERGE_RESOLUTION|>--- conflicted
+++ resolved
@@ -72,16 +72,9 @@
         "Programming Language :: Python :: 2.6",
         "Programming Language :: Python :: 2.7",
         "Programming Language :: Python :: 3",
-<<<<<<< HEAD
-        "Programming Language :: Python :: 3.2",
-        "Programming Language :: Python :: 3.3",
-        "Programming Language :: Python :: 3.4",
-        "Programming Language :: Python :: 3.5",
-=======
         "Programming Language :: Python :: 3.5",
         "Programming Language :: Python :: 3.6",
         "Programming Language :: Python :: 3.7",
->>>>>>> 4f3d0d2e
         "Programming Language :: Python :: Implementation :: CPython",
         "Programming Language :: Python :: Implementation :: PyPy",
         "Framework :: Pyramid",
